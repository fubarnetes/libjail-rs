[package]
name = "jail"
version = "0.1.2-alpha.0"
authors = ["Fabian Freyer <fabian.freyer@physik.tu-berlin.de>"]
description = "FreeBSD jail library"
license = "BSD-3-Clause"
repository = "https://github.com/fubarnetes/libjail-rs"
documentation = "https://fubarnetes.github.io/libjail-rs/x86_64-unknown-freebsd/jail/index.html"
keywords = ["freebsd", "jail", "container", "chroot"]
categories = ["os::unix-apis", "api-bindings"]
readme = "README.md"
exclude = [ ".cirrus.yml", ".github", ".gitignore", ".travis.yml", "ci" ]
edition = "2018"

[lib]
name = "jail"
path = "src/lib.rs"

[badges]
maintenance = { status = "experimental" }
travis-ci = { repository = "fubarnetes/libjail-rs", branch = "master" }
is-it-maintained-issue-resolution = { repository = "fubarnetes/libjail-rs" }
is-it-maintained-open-issues = { repository = "fubarnetes/libjail-rs" }

[features]
serialize = ["serde", "serde_json", "rctl/serialize"]

[dependencies]
bitflags = "^1"
byteorder = "^1.2.3"
libc = "~0.2.41"
log="0.4"
sysctl = "~0.4.0"
nix= "^0.22.0"
rctl = "0.1.0"
<<<<<<< HEAD
strum = "0.21.0"
strum_macros = "0.20.1"
=======
strum = "0.20.0"
strum_macros = "0.21.1"
>>>>>>> a131e086
serde = { version="1.0", features = ["derive"], optional=true}
serde_json = { version="1.0", optional=true }
thiserror = "1.0"

[dev-dependencies]
cli-table = { version="0.4", default-features=false, features=["derive"] }
pretty_env_logger = "0.4"<|MERGE_RESOLUTION|>--- conflicted
+++ resolved
@@ -33,13 +33,8 @@
 sysctl = "~0.4.0"
 nix= "^0.22.0"
 rctl = "0.1.0"
-<<<<<<< HEAD
 strum = "0.21.0"
-strum_macros = "0.20.1"
-=======
-strum = "0.20.0"
 strum_macros = "0.21.1"
->>>>>>> a131e086
 serde = { version="1.0", features = ["derive"], optional=true}
 serde_json = { version="1.0", optional=true }
 thiserror = "1.0"
